// Copyright (c) Microsoft Corporation.
// Licensed under the MIT License.

<<<<<<< HEAD
use qsc_ast::ast::{self, TyParam};
=======
use qsc_ast::ast::{self, Idents};
>>>>>>> e4df79d4
use qsc_frontend::resolve;
use qsc_hir::{
    hir::{self, PackageId},
    ty::{self, GenericParam},
};
use regex_lite::Regex;
use std::{
    fmt::{Display, Formatter, Result},
    rc::Rc,
};

/// Trait describing a struct capable of resolving various ids found in the AST and HIR.
pub trait Lookup {
    /// Looks up the type of a node in user code
    fn get_ty(&self, expr_id: ast::NodeId) -> Option<&ty::Ty>;

    /// Looks up the resolution of a node in user code
    fn get_res(&self, id: ast::NodeId) -> Option<&resolve::Res>;

    /// Returns the hir `Item` node referred to by `item_id`,
    /// along with the `Package` and `PackageId` for the package
    /// that it was found in.
    fn resolve_item_relative_to_user_package(
        &self,
        item_id: &hir::ItemId,
    ) -> (&hir::Item, &hir::Package, hir::ItemId);

    /// Returns the hir `Item` node referred to by `res`.
    /// `Res`s can resolve to external packages, and the references
    /// are relative, so here we also need the
    /// local `PackageId` that the `res` itself came from.
    fn resolve_item_res(
        &self,
        local_package_id: PackageId,
        res: &hir::Res,
    ) -> (&hir::Item, hir::ItemId);

    /// Returns the hir `Item` node referred to by `item_id`.
    /// `ItemId`s can refer to external packages, and the references
    /// are relative, so here we also need the local `PackageId`
    /// that the `ItemId` originates from.
    fn resolve_item(
        &self,
        local_package_id: PackageId,
        item_id: &hir::ItemId,
    ) -> (&hir::Item, &hir::Package, hir::ItemId);
}

pub struct CodeDisplay<'a> {
    pub compilation: &'a dyn Lookup,
}

#[allow(clippy::unused_self)]
impl<'a> CodeDisplay<'a> {
    #[must_use]
    pub fn hir_callable_decl(&self, decl: &'a hir::CallableDecl) -> impl Display + '_ {
        HirCallableDecl { decl }
    }

    #[must_use]
    pub fn ast_callable_decl(&self, decl: &'a ast::CallableDecl) -> impl Display + '_ {
        AstCallableDecl {
            lookup: self.compilation,
            decl,
        }
    }

    #[must_use]
    pub fn name_ty_id(&self, name: &'a str, ty_id: ast::NodeId) -> impl Display + '_ {
        NameTyId {
            lookup: self.compilation,
            name,
            ty_id,
        }
    }

    #[must_use]
    pub fn ident_ty(&self, ident: &'a ast::Ident, ty: &'a ast::Ty) -> impl Display + '_ {
        IdentTy { ident, ty }
    }

    #[must_use]
    pub fn ident_ty_def(&self, ident: &'a ast::Ident, def: &'a ast::TyDef) -> impl Display + 'a {
        IdentTyDef { ident, def }
    }

    #[must_use]
    pub fn struct_decl(&self, decl: &'a ast::StructDecl) -> impl Display + 'a {
        StructDecl { decl }
    }

    #[must_use]
    pub fn hir_udt_field(&self, field: &'a ty::UdtField) -> impl Display + '_ {
        HirUdtField { field }
    }

    #[must_use]
    pub fn hir_udt(&self, udt: &'a ty::Udt) -> impl Display + '_ {
        HirUdt::new(udt)
    }

    #[must_use]
    pub fn hir_pat(&self, pat: &'a hir::Pat) -> impl Display + '_ {
        HirPat { pat }
    }

    #[must_use]
    pub fn get_param_offset(&self, decl: &hir::CallableDecl) -> u32 {
        HirCallableDecl { decl }.get_param_offset()
    }

    // The rest of the display implementations are not made public b/c they're not used,
    // but there's no reason they couldn't be
}

// Display impls for each syntax/hir element we may encounter

struct IdentTy<'a> {
    ident: &'a ast::Ident,
    ty: &'a ast::Ty,
}

impl<'a> Display for IdentTy<'a> {
    fn fmt(&self, f: &mut Formatter<'_>) -> Result {
        write!(f, "{} : {}", self.ident.name, AstTy { ty: self.ty },)
    }
}

struct NameTyId<'a> {
    lookup: &'a dyn Lookup,
    name: &'a str,
    ty_id: ast::NodeId,
}

impl<'a> Display for NameTyId<'a> {
    fn fmt(&self, f: &mut Formatter<'_>) -> Result {
        write!(
            f,
            "{} : {}",
            self.name,
            TyId {
                lookup: self.lookup,
                ty_id: self.ty_id,
            },
        )
    }
}

struct HirCallableDecl<'a> {
    decl: &'a hir::CallableDecl,
}

impl HirCallableDecl<'_> {
    fn get_param_offset(&self) -> u32 {
        let offset = match self.decl.kind {
            hir::CallableKind::Function => "function".len(),
            hir::CallableKind::Operation => "operation".len(),
        } + 1 // this is for the space between keyword and name
        + self.decl.name.name.len()
        + display_type_params(&self.decl.generics).len();

        u32::try_from(offset)
            .expect("failed to cast usize to u32 while calculating parameter offset")
    }
}

impl Display for HirCallableDecl<'_> {
    fn fmt(&self, f: &mut Formatter<'_>) -> Result {
        let kind = match self.decl.kind {
            hir::CallableKind::Function => "function",
            hir::CallableKind::Operation => "operation",
        };

        write!(f, "{} {}", kind, self.decl.name.name)?;
        let type_params = display_type_params(&self.decl.generics);
        write!(f, "{type_params}")?;
        let input = HirPat {
            pat: &self.decl.input,
        };
        if matches!(self.decl.input.kind, hir::PatKind::Tuple(_)) {
            write!(f, "{input}")?;
        } else {
            write!(f, "({input})")?;
        }
        write!(
            f,
            " : {}{}",
            self.decl.output.display(),
            FunctorSetValue {
                functors: self.decl.functors,
            },
        )
    }
}

struct AstCallableDecl<'a> {
    lookup: &'a dyn Lookup,
    decl: &'a ast::CallableDecl,
}

impl<'a> Display for AstCallableDecl<'a> {
    fn fmt(&self, f: &mut Formatter<'_>) -> Result {
        let kind = match self.decl.kind {
            ast::CallableKind::Function => "function",
            ast::CallableKind::Operation => "operation",
        };

        let functors = ast_callable_functors(self.decl);
        let functors = FunctorSetValue { functors };

        write!(f, "{} {}", kind, self.decl.name.name)?;
        if !self.decl.generics.is_empty() {
            let type_params = self
                .decl
                .generics
                .iter()
                .map(|TyParam { ty, .. }| ty.name.clone())
                .collect::<Vec<_>>()
                .join(", ");
            write!(f, "<{type_params}>")?;
        }
        let input = AstPat {
            pat: &self.decl.input,
            lookup: self.lookup,
        };
        if matches!(*self.decl.input.kind, ast::PatKind::Tuple(_)) {
            write!(f, "{input}")?;
        } else {
            write!(f, "({input})")?;
        }
        write!(
            f,
            " : {}{}",
            AstTy {
                ty: &self.decl.output
            },
            functors,
        )
    }
}

struct HirPat<'a> {
    pat: &'a hir::Pat,
}

impl<'a> Display for HirPat<'a> {
    fn fmt(&self, f: &mut Formatter<'_>) -> Result {
        match &self.pat.kind {
            hir::PatKind::Bind(name) => write!(f, "{} : {}", name.name, self.pat.ty.display()),
            hir::PatKind::Discard => write!(f, "_ : {}", self.pat.ty.display()),
            hir::PatKind::Tuple(items) => {
                let mut elements = items.iter();
                if let Some(elem) = elements.next() {
                    write!(f, "({}", HirPat { pat: elem })?;
                    for elem in elements {
                        write!(f, ", {}", HirPat { pat: elem })?;
                    }
                    write!(f, ")")
                } else {
                    write!(f, "()")
                }
            }
            hir::PatKind::Err => write!(f, "?"),
        }
    }
}

struct AstPat<'a> {
    lookup: &'a dyn Lookup,
    pat: &'a ast::Pat,
}

impl<'a> Display for AstPat<'a> {
    fn fmt(&self, f: &mut Formatter<'_>) -> Result {
        match &*self.pat.kind {
            ast::PatKind::Bind(ident, anno) => match anno {
                Some(ty) => write!(f, "{}", IdentTy { ident, ty }),
                None => write!(
                    f,
                    "{}",
                    NameTyId {
                        lookup: self.lookup,
                        name: &ident.name,
                        ty_id: self.pat.id
                    }
                ),
            },
            ast::PatKind::Discard(anno) => match anno {
                Some(ty) => write!(f, "{}", AstTy { ty }),
                None => write!(
                    f,
                    "_ : {}",
                    TyId {
                        lookup: self.lookup,
                        ty_id: self.pat.id,
                    }
                ),
            },
            ast::PatKind::Elided => write!(f, "..."),
            ast::PatKind::Paren(item) => write!(
                f,
                "{}",
                AstPat {
                    lookup: self.lookup,
                    pat: item,
                }
            ),
            ast::PatKind::Tuple(items) => {
                let mut elements = items.iter();
                if let Some(elem) = elements.next() {
                    write!(
                        f,
                        "({}",
                        AstPat {
                            lookup: self.lookup,
                            pat: elem,
                        }
                    )?;
                    for elem in elements {
                        write!(
                            f,
                            ", {}",
                            AstPat {
                                lookup: self.lookup,
                                pat: elem,
                            }
                        )?;
                    }
                    write!(f, ")")
                } else {
                    write!(f, "()")
                }
            }
            ast::PatKind::Err => write!(f, "?"),
        }
    }
}

struct IdentTyDef<'a> {
    ident: &'a ast::Ident,
    def: &'a ast::TyDef,
}

impl Display for IdentTyDef<'_> {
    fn fmt(&self, f: &mut Formatter<'_>) -> Result {
        if let Some(fields) = as_struct(self.def) {
            write!(f, "struct {} ", self.ident.name)?;
            fmt_brace_seq(f, &fields, |item| IdentTy {
                ident: &item.name,
                ty: &item.ty,
            })
        } else {
            write!(
                f,
                "newtype {} = {}",
                self.ident.name,
                TyDef { def: self.def }
            )
        }
    }
}

struct StructDecl<'a> {
    decl: &'a ast::StructDecl,
}

impl Display for StructDecl<'_> {
    fn fmt(&self, f: &mut Formatter<'_>) -> Result {
        write!(f, "struct {} ", self.decl.name.name)?;
        fmt_brace_seq(f, &self.decl.fields, |item| IdentTy {
            ident: &item.name,
            ty: &item.ty,
        })
    }
}

struct HirUdt<'a> {
    udt: &'a ty::Udt,
    is_struct: bool,
}

impl<'a> HirUdt<'a> {
    fn new(udt: &'a ty::Udt) -> Self {
        HirUdt {
            udt,
            is_struct: udt.is_struct(),
        }
    }
}

impl<'a> Display for HirUdt<'a> {
    fn fmt(&self, f: &mut Formatter<'_>) -> Result {
        if self.is_struct {
            match &self.udt.definition.kind {
                ty::UdtDefKind::Tuple(fields) => {
                    write!(f, "struct {} ", self.udt.name)?;
                    fmt_brace_seq(f, fields, UdtDef::new)?;
                }
                ty::UdtDefKind::Field(_) => {}
            }
            Ok(())
        } else {
            let udt_def = UdtDef::new(&self.udt.definition);
            write!(f, "newtype {} = {}", self.udt.name, udt_def)
        }
    }
}

struct UdtDef<'a> {
    name: Option<Rc<str>>,
    kind: UdtDefKind<'a>,
}

enum UdtDefKind<'a> {
    SingleTy(&'a ty::Ty),
    TupleTy(Vec<UdtDef<'a>>),
}

impl<'a> UdtDef<'a> {
    pub fn new(def: &'a ty::UdtDef) -> Self {
        match &def.kind {
            ty::UdtDefKind::Field(field) => UdtDef {
                name: field.name.clone(),
                kind: UdtDefKind::SingleTy(&field.ty),
            },
            ty::UdtDefKind::Tuple(defs) => UdtDef {
                name: None,
                kind: UdtDefKind::TupleTy(defs.iter().map(UdtDef::new).collect()),
            },
        }
    }
}

impl Display for UdtDef<'_> {
    fn fmt(&self, f: &mut Formatter<'_>) -> Result {
        if let Some(name) = &self.name {
            write!(f, "{name} : ")?;
        }

        match &self.kind {
            UdtDefKind::SingleTy(ty) => {
                write!(f, "{}", ty.display())
            }
            UdtDefKind::TupleTy(defs) => fmt_tuple(f, defs, |def| def),
        }
    }
}

struct HirUdtField<'a> {
    field: &'a ty::UdtField,
}

impl Display for HirUdtField<'_> {
    fn fmt(&self, f: &mut Formatter<'_>) -> Result {
        if let Some(name) = &self.field.name {
            write!(f, "{name} : ")?;
        }
        write!(f, "{}", self.field.ty.display())
    }
}

struct FunctorSetValue {
    functors: ty::FunctorSetValue,
}

impl Display for FunctorSetValue {
    fn fmt(&self, f: &mut Formatter<'_>) -> Result {
        if let ty::FunctorSetValue::Empty = self.functors {
            Ok(())
        } else {
            write!(f, " is {}", self.functors)
        }
    }
}

struct TyId<'a> {
    lookup: &'a dyn Lookup,
    ty_id: ast::NodeId,
}

impl<'a> Display for TyId<'a> {
    fn fmt(&self, f: &mut Formatter<'_>) -> Result {
        if let Some(ty) = self.lookup.get_ty(self.ty_id) {
            write!(f, "{}", ty.display())
        } else {
            write!(f, "?")
        }
    }
}

struct AstTy<'a> {
    ty: &'a ast::Ty,
}

impl<'a> Display for AstTy<'a> {
    fn fmt(&self, f: &mut Formatter<'_>) -> Result {
        match self.ty.kind.as_ref() {
            ast::TyKind::Array(ty) => write!(f, "{}[]", AstTy { ty }),
            ast::TyKind::Arrow(kind, input, output, functors) => {
                let arrow = match kind {
                    ast::CallableKind::Function => "->",
                    ast::CallableKind::Operation => "=>",
                };
                write!(
                    f,
                    "({} {} {}{})",
                    AstTy { ty: input },
                    arrow,
                    AstTy { ty: output },
                    FunctorExpr { functors }
                )
            }
            ast::TyKind::Hole => write!(f, "_"),
            ast::TyKind::Paren(ty) => write!(f, "{}", AstTy { ty }),
<<<<<<< HEAD
            ast::TyKind::Path(path) => write!(f, "{}", AstPath { path }),
            ast::TyKind::Param(TyParam { ty, .. }) => write!(f, "{}", ty.name),
=======
            ast::TyKind::Path(path) => write!(f, "{}", AstPathKind { path }),
            ast::TyKind::Param(id) => write!(f, "{}", id.name),
>>>>>>> e4df79d4
            ast::TyKind::Tuple(tys) => fmt_tuple(f, tys, |ty| AstTy { ty }),
            ast::TyKind::Err => write!(f, "?"),
        }
    }
}

struct FunctorExpr<'a> {
    functors: &'a Option<Box<ast::FunctorExpr>>,
}

impl<'a> Display for FunctorExpr<'a> {
    fn fmt(&self, f: &mut Formatter<'_>) -> Result {
        match self.functors {
            Some(functors) => {
                let functors = eval_functor_expr(functors);
                write!(f, "{}", FunctorSetValue { functors })
            }
            None => Ok(()),
        }
    }
}

struct AstPathKind<'a> {
    path: &'a ast::PathKind,
}

impl<'a> Display for AstPathKind<'a> {
    fn fmt(&self, f: &mut Formatter<'_>) -> Result {
        if let ast::PathKind::Ok(path) = self.path {
            write!(f, "{}", path.full_name())
        } else {
            write!(f, "?")
        }
    }
}

struct TyDef<'a> {
    def: &'a ast::TyDef,
}

impl<'a> Display for TyDef<'a> {
    fn fmt(&self, f: &mut Formatter<'_>) -> Result {
        match self.def.kind.as_ref() {
            ast::TyDefKind::Field(name, ty) => match name {
                Some(name) => write!(f, "{} : {}", name.name, AstTy { ty }),
                None => write!(f, "{}", AstTy { ty }),
            },
            ast::TyDefKind::Paren(def) => write!(f, "{}", TyDef { def }),
            ast::TyDefKind::Tuple(tys) => fmt_tuple(f, tys, |def| TyDef { def }),
            ast::TyDefKind::Err => write!(f, "?"),
        }
    }
}

fn fmt_tuple<'a, I, O>(
    formatter: &mut Formatter,
    items: &'a [I],
    map: impl Fn(&'a I) -> O,
) -> Result
where
    O: Display,
{
    let mut elements = items.iter();
    if let Some(elem) = elements.next() {
        write!(formatter, "({}", map(elem))?;
        if elements.len() == 0 {
            write!(formatter, ",)")?;
        } else {
            for elem in elements {
                write!(formatter, ", {}", map(elem))?;
            }
            write!(formatter, ")")?;
        }
    } else {
        write!(formatter, "Unit")?;
    }
    Ok(())
}

fn fmt_brace_seq<'a, I, O>(
    formatter: &mut Formatter<'_>,
    items: &'a [I],
    map: impl Fn(&'a I) -> O,
) -> Result
where
    O: Display,
{
    write!(formatter, "{{ ")?;
    if let Some((last, most)) = items.split_last() {
        for item in most {
            write!(formatter, "{}, ", map(item))?;
        }
        write!(formatter, "{} ", map(last))?;
    }
    write!(formatter, "}}")
}

fn display_type_params(generics: &[GenericParam]) -> String {
    let type_params = generics
        .iter()
        .filter_map(|generic| match generic {
            GenericParam::Ty { name, .. } => Some(name.clone()),
            GenericParam::Functor(_) => None,
        })
        .collect::<Vec<_>>()
        .join(", ");
    if type_params.is_empty() {
        type_params
    } else {
        format!("<{type_params}>")
    }
}

//
// helpers that don't manipulate any strings
//

fn ast_callable_functors(callable: &ast::CallableDecl) -> ty::FunctorSetValue {
    let mut functors = callable
        .functors
        .as_ref()
        .map_or(ty::FunctorSetValue::Empty, |f| {
            eval_functor_expr(f.as_ref())
        });

    if let ast::CallableBody::Specs(specs) = callable.body.as_ref() {
        for spec in specs {
            let spec_functors = match spec.spec {
                ast::Spec::Body => ty::FunctorSetValue::Empty,
                ast::Spec::Adj => ty::FunctorSetValue::Adj,
                ast::Spec::Ctl => ty::FunctorSetValue::Ctl,
                ast::Spec::CtlAdj => ty::FunctorSetValue::CtlAdj,
            };
            functors = functors.union(&spec_functors);
        }
    }

    functors
}

fn eval_functor_expr(expr: &ast::FunctorExpr) -> ty::FunctorSetValue {
    match expr.kind.as_ref() {
        ast::FunctorExprKind::BinOp(op, lhs, rhs) => {
            let lhs_functors = eval_functor_expr(lhs);
            let rhs_functors = eval_functor_expr(rhs);
            match op {
                ast::SetOp::Union => lhs_functors.union(&rhs_functors),
                ast::SetOp::Intersect => lhs_functors.intersect(&rhs_functors),
            }
        }
        ast::FunctorExprKind::Lit(ast::Functor::Adj) => ty::FunctorSetValue::Adj,
        ast::FunctorExprKind::Lit(ast::Functor::Ctl) => ty::FunctorSetValue::Ctl,
        ast::FunctorExprKind::Paren(inner) => eval_functor_expr(inner),
    }
}

fn as_struct(ty_def: &ast::TyDef) -> Option<Vec<ast::FieldDef>> {
    match ty_def.kind.as_ref() {
        ast::TyDefKind::Paren(inner) => as_struct(inner),
        ast::TyDefKind::Tuple(fields) => {
            let mut converted_fields = Vec::new();
            for field in fields {
                let field = remove_parens(field);
                match field.kind.as_ref() {
                    ast::TyDefKind::Field(Some(name), field_ty) => {
                        converted_fields.push(ast::FieldDef {
                            id: field.id,
                            span: field.span,
                            name: name.clone(),
                            ty: field_ty.clone(),
                        });
                    }
                    _ => return None,
                }
            }
            Some(converted_fields)
        }
        ast::TyDefKind::Err | ast::TyDefKind::Field(..) => None,
    }
}

fn remove_parens(ty_def: &ast::TyDef) -> &ast::TyDef {
    match ty_def.kind.as_ref() {
        ast::TyDefKind::Paren(inner) => remove_parens(inner.as_ref()),
        _ => ty_def,
    }
}

//
// parsing functions for working with doc comments
//

/// Takes a doc string from Q# and increases all of the markdown header levels by one level.
/// i.e. `# Summary` becomes `## Summary`
#[must_use]
pub fn increase_header_level(doc: &str) -> String {
    let re = Regex::new(r"(?mi)^(#+)( [\s\S]+?)$").expect("Invalid regex");
    re.replace_all(doc, "$1#$2").to_string()
}

/// Takes a doc string from Q# and returns the contents of the `# Summary` section. If no
/// such section can be found, returns the original doc string.
#[must_use]
pub fn parse_doc_for_summary(doc: &str) -> String {
    let re = Regex::new(r"(?mi)(?:^# Summary$)([\s\S]*?)(?:(^# .*)|\z)").expect("Invalid regex");
    match re.captures(doc) {
        Some(captures) => {
            let capture = captures
                .get(1)
                .expect("Didn't find the capture for the given regex");
            capture.as_str()
        }
        None => doc,
    }
    .trim()
    .to_string()
}

/// Takes a doc string from a Q# callable and the name of a parameter of
/// that callable. Returns the description of that parameter found in the
/// doc string. If no description is found, returns the empty string.
#[must_use]
pub fn parse_doc_for_param(doc: &str, param: &str) -> String {
    let re = Regex::new(r"(?mi)(?:^# Input$)([\s\S]*?)(?:(^# .*)|\z)").expect("Invalid regex");
    let input = match re.captures(doc) {
        Some(captures) => {
            let capture = captures
                .get(1)
                .expect("Didn't find the capture for the given regex");
            capture.as_str()
        }
        None => return String::new(),
    }
    .trim();

    let re = Regex::new(format!(r"(?mi)(?:^## {param}$)([\s\S]*?)(?:(^(#|##) .*)|\z)").as_str())
        .expect("Invalid regex");
    match re.captures(input) {
        Some(captures) => {
            let capture = captures
                .get(1)
                .expect("Didn't find the capture for the given regex");
            capture.as_str()
        }
        None => return String::new(),
    }
    .trim()
    .to_string()
}<|MERGE_RESOLUTION|>--- conflicted
+++ resolved
@@ -1,11 +1,7 @@
 // Copyright (c) Microsoft Corporation.
 // Licensed under the MIT License.
 
-<<<<<<< HEAD
-use qsc_ast::ast::{self, TyParam};
-=======
-use qsc_ast::ast::{self, Idents};
->>>>>>> e4df79d4
+use qsc_ast::ast::{self, Idents, TyParam};
 use qsc_frontend::resolve;
 use qsc_hir::{
     hir::{self, PackageId},
@@ -520,13 +516,8 @@
             }
             ast::TyKind::Hole => write!(f, "_"),
             ast::TyKind::Paren(ty) => write!(f, "{}", AstTy { ty }),
-<<<<<<< HEAD
-            ast::TyKind::Path(path) => write!(f, "{}", AstPath { path }),
+            ast::TyKind::Path(path) => write!(f, "{}", AstPathKind { path }),
             ast::TyKind::Param(TyParam { ty, .. }) => write!(f, "{}", ty.name),
-=======
-            ast::TyKind::Path(path) => write!(f, "{}", AstPathKind { path }),
-            ast::TyKind::Param(id) => write!(f, "{}", id.name),
->>>>>>> e4df79d4
             ast::TyKind::Tuple(tys) => fmt_tuple(f, tys, |ty| AstTy { ty }),
             ast::TyKind::Err => write!(f, "?"),
         }
