// Copyright (c) Microsoft Corporation.
// Licensed under the MIT License.

use crate::ast::{
    Attr, Block, CallableBody, CallableDecl, Expr, ExprKind, FieldAssign, FieldDef, FunctorExpr,
    FunctorExprKind, Ident, Item, ItemKind, Namespace, Package, Pat, PatKind, Path, PathKind,
    QubitInit, QubitInitKind, SpecBody, SpecDecl, Stmt, StmtKind, StringComponent, StructDecl,
    TopLevelNode, Ty, TyDef, TyDefKind, TyKind, TyParam,
};

pub trait Visitor<'a>: Sized {
    fn visit_package(&mut self, package: &'a Package) {
        walk_package(self, package);
    }

    fn visit_namespace(&mut self, namespace: &'a Namespace) {
        walk_namespace(self, namespace);
    }

    fn visit_item(&mut self, item: &'a Item) {
        walk_item(self, item);
    }

    fn visit_attr(&mut self, attr: &'a Attr) {
        walk_attr(self, attr);
    }

    fn visit_ty_def(&mut self, def: &'a TyDef) {
        walk_ty_def(self, def);
    }

    fn visit_callable_decl(&mut self, decl: &'a CallableDecl) {
        walk_callable_decl(self, decl);
    }

    fn visit_struct_decl(&mut self, decl: &'a StructDecl) {
        walk_struct_decl(self, decl);
    }

    fn visit_field_def(&mut self, def: &'a FieldDef) {
        walk_field_def(self, def);
    }

    fn visit_spec_decl(&mut self, decl: &'a SpecDecl) {
        walk_spec_decl(self, decl);
    }

    fn visit_functor_expr(&mut self, expr: &'a FunctorExpr) {
        walk_functor_expr(self, expr);
    }

    fn visit_ty(&mut self, ty: &'a Ty) {
        walk_ty(self, ty);
    }

    fn visit_block(&mut self, block: &'a Block) {
        walk_block(self, block);
    }

    fn visit_stmt(&mut self, stmt: &'a Stmt) {
        walk_stmt(self, stmt);
    }

    fn visit_expr(&mut self, expr: &'a Expr) {
        walk_expr(self, expr);
    }

    fn visit_field_assign(&mut self, assign: &'a FieldAssign) {
        walk_field_assign(self, assign);
    }

    fn visit_pat(&mut self, pat: &'a Pat) {
        walk_pat(self, pat);
    }

    fn visit_qubit_init(&mut self, init: &'a QubitInit) {
        walk_qubit_init(self, init);
    }

    fn visit_path(&mut self, path: &'a Path) {
        walk_path(self, path);
    }

    fn visit_path_kind(&mut self, path: &'a PathKind) {
        walk_path_kind(self, path);
    }

    fn visit_ident(&mut self, _: &'a Ident) {}

    fn visit_idents(&mut self, idents: &'a [Ident]) {
        walk_idents(self, idents);
    }
}

pub fn walk_package<'a>(vis: &mut impl Visitor<'a>, package: &'a Package) {
    package.nodes.iter().for_each(|n| match n {
        TopLevelNode::Namespace(ns) => vis.visit_namespace(ns),
        TopLevelNode::Stmt(stmt) => vis.visit_stmt(stmt),
    });
    package.entry.iter().for_each(|e| vis.visit_expr(e));
}

pub fn walk_namespace<'a>(vis: &mut impl Visitor<'a>, namespace: &'a Namespace) {
    vis.visit_idents(&namespace.name);
    namespace.items.iter().for_each(|i| vis.visit_item(i));
}

pub fn walk_item<'a>(vis: &mut impl Visitor<'a>, item: &'a Item) {
    item.attrs.iter().for_each(|a| vis.visit_attr(a));
    match &*item.kind {
        ItemKind::Err => {}
        ItemKind::Callable(decl) => vis.visit_callable_decl(decl),
        ItemKind::Open(ns, alias) => {
            vis.visit_path_kind(ns);
            alias.iter().for_each(|a| vis.visit_ident(a));
        }
        ItemKind::Ty(ident, def) => {
            vis.visit_ident(ident);
            vis.visit_ty_def(def);
        }
        ItemKind::Struct(decl) => vis.visit_struct_decl(decl),
        ItemKind::ImportOrExport(decl) => {
            for item in &decl.items {
                vis.visit_path_kind(&item.path);
                if let Some(ref alias) = item.alias {
                    vis.visit_ident(alias);
                }
            }
        }
    }
}

pub fn walk_attr<'a>(vis: &mut impl Visitor<'a>, attr: &'a Attr) {
    vis.visit_ident(&attr.name);
    vis.visit_expr(&attr.arg);
}

pub fn walk_ty_def<'a>(vis: &mut impl Visitor<'a>, def: &'a TyDef) {
    match &*def.kind {
        TyDefKind::Field(name, ty) => {
            name.iter().for_each(|n| vis.visit_ident(n));
            vis.visit_ty(ty);
        }
        TyDefKind::Paren(def) => vis.visit_ty_def(def),
        TyDefKind::Tuple(defs) => defs.iter().for_each(|d| vis.visit_ty_def(d)),
        TyDefKind::Err => {}
    }
}

pub fn walk_callable_decl<'a>(vis: &mut impl Visitor<'a>, decl: &'a CallableDecl) {
    vis.visit_ident(&decl.name);
    // TODO(sezna)
    // modify visitors for this new AST element
    decl.generics.iter().for_each(|p| {
        vis.visit_ident(&p.ty);
        p.bounds.0.iter().for_each(|b| {
            vis.visit_ident(&b.name);
            let items_to_skip =
                    // if this is a HasField constraint, then we skip name resolution on the first
                    // item, which is the field name
                    if &*b.name.name == "HasField" {
                        1
                    } else {
                        0
                    };
            b.parameters.iter().skip(items_to_skip).for_each(
                |crate::ast::TyWithStringifiedName { ty, name: ident }| {
                    vis.visit_ty(ty);
                },
            );
        });
    });
    vis.visit_pat(&decl.input);
    vis.visit_ty(&decl.output);
    decl.functors.iter().for_each(|f| vis.visit_functor_expr(f));
    match &*decl.body {
        CallableBody::Block(block) => vis.visit_block(block),
        CallableBody::Specs(specs) => specs.iter().for_each(|s| vis.visit_spec_decl(s)),
    }
}

pub fn walk_struct_decl<'a>(vis: &mut impl Visitor<'a>, decl: &'a StructDecl) {
    vis.visit_ident(&decl.name);
    decl.fields.iter().for_each(|f| vis.visit_field_def(f));
}

pub fn walk_field_def<'a>(vis: &mut impl Visitor<'a>, def: &'a FieldDef) {
    vis.visit_ident(&def.name);
    vis.visit_ty(&def.ty);
}

pub fn walk_spec_decl<'a>(vis: &mut impl Visitor<'a>, decl: &'a SpecDecl) {
    match &decl.body {
        SpecBody::Gen(_) => {}
        SpecBody::Impl(pat, block) => {
            vis.visit_pat(pat);
            vis.visit_block(block);
        }
    }
}

pub fn walk_functor_expr<'a>(vis: &mut impl Visitor<'a>, expr: &'a FunctorExpr) {
    match &*expr.kind {
        FunctorExprKind::BinOp(_, lhs, rhs) => {
            vis.visit_functor_expr(lhs);
            vis.visit_functor_expr(rhs);
        }
        FunctorExprKind::Lit(_) => {}
        FunctorExprKind::Paren(expr) => vis.visit_functor_expr(expr),
    }
}

pub fn walk_ty<'a>(vis: &mut impl Visitor<'a>, ty: &'a Ty) {
    match &*ty.kind {
        TyKind::Array(item) => vis.visit_ty(item),
        TyKind::Arrow(_, lhs, rhs, functors) => {
            vis.visit_ty(lhs);
            vis.visit_ty(rhs);
            functors.iter().for_each(|f| vis.visit_functor_expr(f));
        }
        TyKind::Hole | TyKind::Err => {}
        TyKind::Paren(ty) => vis.visit_ty(ty),
<<<<<<< HEAD
        TyKind::Path(path) => vis.visit_path(path),
        // TODO(sezna)
        TyKind::Param(TyParam { ty, bounds, .. }) => {
            for bound in bounds.0.iter() {
                vis.visit_ident(&bound.name);
                let items_to_skip =
                    // if this is a HasField constraint, then we skip name resolution on the first
                    // item, which is the field name
                    if &*bound.name.name == "HasField" {
                        1
                    } else {
                        0
                    };
                bound.parameters.iter().skip(items_to_skip).for_each(
                    |crate::ast::TyWithStringifiedName { ty, name }| {
                        dbg!(&name);
                        vis.visit_ty(ty);
                    },
                );
            }
            vis.visit_ident(ty);
        }
=======
        TyKind::Path(path) => vis.visit_path_kind(path),
        TyKind::Param(name) => vis.visit_ident(name),
>>>>>>> e4df79d4
        TyKind::Tuple(tys) => tys.iter().for_each(|t| vis.visit_ty(t)),
    }
}

pub fn walk_block<'a>(vis: &mut impl Visitor<'a>, block: &'a Block) {
    block.stmts.iter().for_each(|s| vis.visit_stmt(s));
}

pub fn walk_stmt<'a>(vis: &mut impl Visitor<'a>, stmt: &'a Stmt) {
    match &*stmt.kind {
        StmtKind::Empty | StmtKind::Err => {}
        StmtKind::Expr(expr) | StmtKind::Semi(expr) => vis.visit_expr(expr),
        StmtKind::Item(item) => vis.visit_item(item),
        StmtKind::Local(_, pat, value) => {
            vis.visit_pat(pat);
            vis.visit_expr(value);
        }
        StmtKind::Qubit(_, pat, init, block) => {
            vis.visit_pat(pat);
            vis.visit_qubit_init(init);
            block.iter().for_each(|b| vis.visit_block(b));
        }
    }
}

pub fn walk_expr<'a>(vis: &mut impl Visitor<'a>, expr: &'a Expr) {
    match &*expr.kind {
        ExprKind::Array(exprs) => exprs.iter().for_each(|e| vis.visit_expr(e)),
        ExprKind::ArrayRepeat(item, size) => {
            vis.visit_expr(item);
            vis.visit_expr(size);
        }
        ExprKind::Assign(lhs, rhs)
        | ExprKind::AssignOp(_, lhs, rhs)
        | ExprKind::BinOp(_, lhs, rhs) => {
            vis.visit_expr(lhs);
            vis.visit_expr(rhs);
        }
        ExprKind::AssignUpdate(record, index, value) => {
            vis.visit_expr(record);
            vis.visit_expr(index);
            vis.visit_expr(value);
        }
        ExprKind::Block(block) => vis.visit_block(block),
        ExprKind::Call(callee, arg) => {
            vis.visit_expr(callee);
            vis.visit_expr(arg);
        }
        ExprKind::Conjugate(within, apply) => {
            vis.visit_block(within);
            vis.visit_block(apply);
        }
        ExprKind::Fail(msg) => vis.visit_expr(msg),
        ExprKind::Field(record, name) => {
            vis.visit_expr(record);
            vis.visit_ident(name);
        }
        ExprKind::For(pat, iter, block) => {
            vis.visit_pat(pat);
            vis.visit_expr(iter);
            vis.visit_block(block);
        }
        ExprKind::If(cond, body, otherwise) => {
            vis.visit_expr(cond);
            vis.visit_block(body);
            otherwise.iter().for_each(|e| vis.visit_expr(e));
        }
        ExprKind::Index(array, index) => {
            vis.visit_expr(array);
            vis.visit_expr(index);
        }
        ExprKind::Interpolate(components) => {
            for component in components.as_ref() {
                match component {
                    StringComponent::Expr(expr) => vis.visit_expr(expr.as_ref()),
                    StringComponent::Lit(_) => {}
                }
            }
        }
        ExprKind::Lambda(_, pat, expr) => {
            vis.visit_pat(pat);
            vis.visit_expr(expr);
        }
        ExprKind::Paren(expr) | ExprKind::Return(expr) | ExprKind::UnOp(_, expr) => {
            vis.visit_expr(expr);
        }
        ExprKind::Path(path) => vis.visit_path_kind(path),
        ExprKind::Range(start, step, end) => {
            start.iter().for_each(|s| vis.visit_expr(s));
            step.iter().for_each(|s| vis.visit_expr(s));
            end.iter().for_each(|e| vis.visit_expr(e));
        }
        ExprKind::Repeat(body, until, fixup) => {
            vis.visit_block(body);
            vis.visit_expr(until);
            fixup.iter().for_each(|f| vis.visit_block(f));
        }
        ExprKind::Struct(name, copy, fields) => {
            vis.visit_path_kind(name);
            copy.iter().for_each(|c| vis.visit_expr(c));
            fields.iter().for_each(|f| vis.visit_field_assign(f));
        }
        ExprKind::TernOp(_, e1, e2, e3) => {
            vis.visit_expr(e1);
            vis.visit_expr(e2);
            vis.visit_expr(e3);
        }
        ExprKind::Tuple(exprs) => exprs.iter().for_each(|e| vis.visit_expr(e)),
        ExprKind::While(cond, block) => {
            vis.visit_expr(cond);
            vis.visit_block(block);
        }
        ExprKind::Err | ExprKind::Hole | ExprKind::Lit(_) => {}
    }
}

pub fn walk_field_assign<'a>(vis: &mut impl Visitor<'a>, assign: &'a FieldAssign) {
    vis.visit_ident(&assign.field);
    vis.visit_expr(&assign.value);
}

pub fn walk_pat<'a>(vis: &mut impl Visitor<'a>, pat: &'a Pat) {
    match &*pat.kind {
        PatKind::Bind(name, ty) => {
            vis.visit_ident(name);
            ty.iter().for_each(|t| vis.visit_ty(t));
        }
        PatKind::Discard(ty) => ty.iter().for_each(|t| vis.visit_ty(t)),
        PatKind::Elided | PatKind::Err => {}
        PatKind::Paren(pat) => vis.visit_pat(pat),
        PatKind::Tuple(pats) => pats.iter().for_each(|p| vis.visit_pat(p)),
    }
}

pub fn walk_qubit_init<'a>(vis: &mut impl Visitor<'a>, init: &'a QubitInit) {
    match &*init.kind {
        QubitInitKind::Array(len) => vis.visit_expr(len),
        QubitInitKind::Paren(init) => vis.visit_qubit_init(init),
        QubitInitKind::Single | QubitInitKind::Err => {}
        QubitInitKind::Tuple(inits) => inits.iter().for_each(|i| vis.visit_qubit_init(i)),
    }
}

pub fn walk_path<'a>(vis: &mut impl Visitor<'a>, path: &'a Path) {
    if let Some(ref parts) = path.segments {
        vis.visit_idents(parts);
    }
    vis.visit_ident(&path.name);
}

pub fn walk_path_kind<'a>(vis: &mut impl Visitor<'a>, path: &'a PathKind) {
    match path {
        PathKind::Ok(path) => vis.visit_path(path),
        PathKind::Err(Some(incomplete_path)) => {
            vis.visit_idents(&incomplete_path.segments);
        }
        PathKind::Err(None) => {}
    }
}

pub fn walk_idents<'a>(vis: &mut impl Visitor<'a>, idents: &'a [Ident]) {
    idents.iter().for_each(|i| vis.visit_ident(i));
}<|MERGE_RESOLUTION|>--- conflicted
+++ resolved
@@ -220,8 +220,7 @@
         }
         TyKind::Hole | TyKind::Err => {}
         TyKind::Paren(ty) => vis.visit_ty(ty),
-<<<<<<< HEAD
-        TyKind::Path(path) => vis.visit_path(path),
+        TyKind::Path(path) => vis.visit_path_kind(path),
         // TODO(sezna)
         TyKind::Param(TyParam { ty, bounds, .. }) => {
             for bound in bounds.0.iter() {
@@ -243,10 +242,6 @@
             }
             vis.visit_ident(ty);
         }
-=======
-        TyKind::Path(path) => vis.visit_path_kind(path),
-        TyKind::Param(name) => vis.visit_ident(name),
->>>>>>> e4df79d4
         TyKind::Tuple(tys) => tys.iter().for_each(|t| vis.visit_ty(t)),
     }
 }
