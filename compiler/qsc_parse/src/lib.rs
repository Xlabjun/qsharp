// Copyright (c) Microsoft Corporation.
// Licensed under the MIT License.

//! The qsc parser uses recursive descent to handle turning an input string into a Q# abstract syntax tree.
//! The parser produces a tree with placeholder node identifiers that are expected to be replaced with
//! unique identifiers by a later stage.

mod expr;
mod item;
pub mod keyword;
pub mod lex;
mod prim;
mod scan;
mod stmt;
#[cfg(test)]
mod tests;
mod ty;

use crate::item::parse_doc;
use crate::keyword::Keyword;
use lex::TokenKind;
use miette::Diagnostic;
use qsc_ast::ast::{Expr, Namespace, TopLevelNode};
use qsc_data_structures::{language_features::LanguageFeatures, span::Span};
use scan::ParserContext;
use std::rc::Rc;
use std::result;
use thiserror::Error;

#[derive(Clone, Debug, Diagnostic, Eq, Error, PartialEq)]
#[error(transparent)]
#[diagnostic(transparent)]
pub struct Error(ErrorKind);

impl Error {
    #[must_use]
    pub fn with_offset(self, offset: u32) -> Self {
        Self(self.0.with_offset(offset))
    }
}

#[derive(Clone, Debug, Diagnostic, Eq, Error, PartialEq)]
enum ErrorKind {
    #[error(transparent)]
    #[diagnostic(transparent)]
    Lex(lex::Error),
    #[error("invalid {0} literal")]
    #[diagnostic(code("Qsc.Parse.Literal"))]
    Lit(&'static str, #[label] Span),
    #[error("unknown escape sequence: `{0}`")]
    #[diagnostic(code("Qsc.Parse.Escape"))]
    Escape(char, #[label] Span),
    #[error("expected {0}, found {1}")]
    #[diagnostic(code("Qsc.Parse.Token"))]
    Token(TokenKind, TokenKind, #[label] Span),
    #[error("expected item after attribute")]
    #[diagnostic(code("Qsc.Parse.FloatingAttr"))]
    FloatingAttr(#[label] Span),
    #[error("expected item after doc comment")]
    #[diagnostic(code("Qsc.Parse.FloatingDocComment"))]
    FloatingDocComment(#[label] Span),
    #[error("expected item after visibility modifier")]
    #[diagnostic(code("Qsc.Parse.FloatingVisibility"))]
    FloatingVisibility(#[label] Span),
    #[error("expected {0}, found {1}")]
    #[diagnostic(code("Qsc.Parse.Rule"))]
    Rule(&'static str, TokenKind, #[label] Span),
    #[error("expected {0}, found {1}")]
    #[diagnostic(code("Qsc.Parse.Convert"))]
    Convert(&'static str, &'static str, #[label] Span),
    #[error("expected statement to end with a semicolon")]
    #[diagnostic(code("Qsc.Parse.MissingSemi"))]
    MissingSemi(#[label] Span),
    #[error("expected callable inputs to be parenthesized")]
    #[diagnostic(code("Qsc.Parse.MissingParens"))]
    MissingParens(#[label] Span),
    #[error("missing entry in sequence")]
    #[diagnostic(code("Qsc.Parse.MissingSeqEntry"))]
    MissingSeqEntry(#[label] Span),
    #[error("dotted namespace aliases are not allowed")]
    #[diagnostic(code("Qsc.Parse.DotIdentAlias"))]
    DotIdentAlias(#[label] Span),
    #[error("file name {1} could not be converted into valid namespace name")]
    #[diagnostic(code("Qsc.Parse.InvalidFileName"))]
<<<<<<< HEAD
    InvalidFileName(#[label] Span),
    #[error("expected an item or closing brace, found {0}")]
=======
    InvalidFileName(#[label] Span, String),
    #[error("expected an item or EOF, found {0}")]
>>>>>>> 7bac46e3
    #[diagnostic(code("Qsc.Parse.ExpectedItem"))]
    ExpectedItem(TokenKind, #[label] Span),
}

impl ErrorKind {
    fn with_offset(self, offset: u32) -> Self {
        match self {
            Self::Lex(error) => Self::Lex(error.with_offset(offset)),
            Self::Lit(name, span) => Self::Lit(name, span + offset),
            Self::Escape(ch, span) => Self::Escape(ch, span + offset),
            Self::Token(expected, actual, span) => Self::Token(expected, actual, span + offset),
            Self::Rule(name, token, span) => Self::Rule(name, token, span + offset),
            Self::Convert(expected, actual, span) => Self::Convert(expected, actual, span + offset),
            Self::MissingSemi(span) => Self::MissingSemi(span + offset),
            Self::MissingParens(span) => Self::MissingParens(span + offset),
            Self::FloatingDocComment(span) => Self::FloatingDocComment(span + offset),
            Self::FloatingAttr(span) => Self::FloatingAttr(span + offset),
            Self::FloatingVisibility(span) => Self::FloatingVisibility(span + offset),
            Self::MissingSeqEntry(span) => Self::MissingSeqEntry(span + offset),
            Self::DotIdentAlias(span) => Self::DotIdentAlias(span + offset),
            Self::InvalidFileName(span, name) => Self::InvalidFileName(span + offset, name),
            Self::ExpectedItem(token, span) => Self::ExpectedItem(token, span + offset),
        }
    }
}

type Result<T> = result::Result<T, Error>;

trait Parser<T>: FnMut(&mut ParserContext) -> Result<T> {}

impl<T, F: FnMut(&mut ParserContext) -> Result<T>> Parser<T> for F {}

#[must_use]
pub fn namespaces(
    input: &str,
    source_name: Option<&str>,
    language_features: LanguageFeatures,
) -> (Vec<Namespace>, Vec<Error>) {
    let mut scanner = ParserContext::new(input, language_features);
    let doc = parse_doc(&mut scanner);
    let doc = Rc::from(doc.unwrap_or_default());
    #[allow(clippy::unnecessary_unwrap)]
    let result: Result<_> = (|| {
        if source_name.is_some() && scanner.peek().kind != TokenKind::Keyword(Keyword::Namespace) {
            let mut ns = item::parse_implicit_namespace(
                source_name.expect("invariant checked above via `.is_some()`"),
                &mut scanner,
            )
            .map(|x| vec![x])?;
            if let Some(ref mut ns) = ns.get_mut(0) {
                if let Some(x) = ns.items.get_mut(0) {
                    x.span.lo = 0;
                    x.doc = doc;
                };
            }
            Ok(ns)
        } else {
            let mut ns = item::parse_namespaces(&mut scanner)?;
            if let Some(x) = ns.get_mut(0) {
                x.span.lo = 0;
                x.doc = doc;
            };
            Ok(ns)
        }
    })();

    match result {
        Ok(namespaces) => (namespaces, scanner.into_errors()),
        Err(error) => {
            let mut errors = scanner.into_errors();
            errors.push(error);
            (Vec::new(), errors)
        }
    }
}

#[must_use]
pub fn top_level_nodes(
    input: &str,
    language_features: LanguageFeatures,
) -> (Vec<TopLevelNode>, Vec<Error>) {
    let mut scanner = ParserContext::new(input, language_features);
    match item::parse_top_level_nodes(&mut scanner) {
        Ok(nodes) => (nodes, scanner.into_errors()),
        Err(error) => {
            let mut errors = scanner.into_errors();
            errors.push(error);
            (Vec::new(), errors)
        }
    }
}

#[must_use]
pub fn expr(input: &str, language_features: LanguageFeatures) -> (Box<Expr>, Vec<Error>) {
    let mut scanner = ParserContext::new(input, language_features);
    match expr::expr_eof(&mut scanner) {
        Ok(expr) => (expr, scanner.into_errors()),
        Err(error) => {
            let mut errors = scanner.into_errors();
            errors.push(error);
            (Box::default(), errors)
        }
    }
}<|MERGE_RESOLUTION|>--- conflicted
+++ resolved
@@ -82,13 +82,8 @@
     DotIdentAlias(#[label] Span),
     #[error("file name {1} could not be converted into valid namespace name")]
     #[diagnostic(code("Qsc.Parse.InvalidFileName"))]
-<<<<<<< HEAD
-    InvalidFileName(#[label] Span),
+    InvalidFileName(#[label] Span, String),
     #[error("expected an item or closing brace, found {0}")]
-=======
-    InvalidFileName(#[label] Span, String),
-    #[error("expected an item or EOF, found {0}")]
->>>>>>> 7bac46e3
     #[diagnostic(code("Qsc.Parse.ExpectedItem"))]
     ExpectedItem(TokenKind, #[label] Span),
 }
