// Copyright (c) Microsoft Corporation.
// Licensed under the MIT License.

#[cfg(test)]
mod tests;

use super::{
    keyword::Keyword,
    prim::{apos_ident, opt, seq, token},
    scan::ParserContext,
    Error, Parser, Result,
};
use crate::{
    completion::WordKinds,
    item::throw_away_doc,
    lex::{ClosedBinOp, Delim, TokenKind},
<<<<<<< HEAD
    prim::ident,
=======
    prim::recovering_path,
>>>>>>> e4df79d4
    ErrorKind,
};
use qsc_ast::ast::{
    CallableKind, Functor, FunctorExpr, FunctorExprKind, Ident, NodeId, SetOp, Ty, TyBound,
    TyBounds, TyKind, TyParam,
};
use qsc_data_structures::span::{Span, WithSpan};

pub(super) fn ty(s: &mut ParserContext) -> Result<Ty> {
    s.expect(WordKinds::PathTy);
    let lo = s.peek().span.lo;
    let lhs = base(s)?;
    array_or_arrow(s, lhs, lo)
}

pub(super) fn array_or_arrow(s: &mut ParserContext<'_>, mut lhs: Ty, lo: u32) -> Result<Ty> {
    loop {
        if let Some(()) = opt(s, array)? {
            lhs = Ty {
                id: NodeId::default(),
                span: s.span(lo),
                kind: Box::new(TyKind::Array(Box::new(lhs))),
            }
        } else if let Some(kind) = opt(s, arrow)? {
            let output = ty(s)?;
            let functors = if token(s, TokenKind::Keyword(Keyword::Is)).is_ok() {
                Some(Box::new(functor_expr(s)?))
            } else {
                None
            };

            lhs = Ty {
                id: NodeId::default(),
                span: s.span(lo),
                kind: Box::new(TyKind::Arrow(
                    kind,
                    Box::new(lhs),
                    Box::new(output),
                    functors,
                )),
            }
        } else {
            break Ok(lhs);
        }
    }
}

pub(super) fn param(s: &mut ParserContext) -> Result<TyParam> {
    throw_away_doc(s);
    let lo = s.peek().span.lo;
    let generic = apos_ident(s)?;
    let bounds = if token(s, TokenKind::Colon).is_ok() {
        Some(ty_bounds(s)?)
    } else {
        None
    };

    Ok(TyParam::new(
        *generic,
        bounds.unwrap_or_else(|| TyBounds(Box::new([]))),
        s.span(lo),
    ))
}

/// Parses the bounds of a type parameter, which are a list of class names separated by `+`.
/// This occurs after a `:` in a generic type:
/// `T: Eq + Iterator[Bool] + Class3`
///     ^^^^^^^^^^^^^^^^^^^^^^^^^^^^ bounds
fn ty_bounds(s: &mut ParserContext) -> Result<TyBounds> {
    let mut bounds: Vec<TyBound> = Vec::new();

    // parses a ty but keeps track of the ident name
    // TODO(sezna) document why this is here
    fn ty_or_ident(s: &mut ParserContext) -> Result<qsc_ast::ast::TyWithStringifiedName> {
        let ty = ty(s)?;
        let name: Option<Ident> = if let TyKind::Path(path) = ty.kind.as_ref() {
            if let Some(ref segs) = path.segments {
                if segs.len() > 1 {
                    todo!("invalid ident in ty bounds")
                }
            }
            Some(*path.name.clone())
        } else {
            println!("none 2");
            None
        };

        Ok(qsc_ast::ast::TyWithStringifiedName {
            ty,
            name: name.map(|x| x.name),
        })
    }
    loop {
        let bound_name = ident(s)?;
        // if there's a less-than sign, or "open angle bracket", try to parse type parameters for
        // the class
        // e.g. `Iterator[Bool]`
        let mut ty_parameters = Vec::new();
        if token(s, TokenKind::Open(Delim::Bracket)).is_ok() {
            let (tys, final_sep) = seq(s, ty_or_ident)?;
            ty_parameters = tys;
            token(s, TokenKind::Close(Delim::Bracket))?;
        }
        bounds.push(TyBound {
            name: *bound_name,
            parameters: ty_parameters.into_boxed_slice(),
        });
        if token(s, TokenKind::ClosedBinOp(ClosedBinOp::Plus)).is_err() {
            break;
        }
    }
    Ok(TyBounds(dbg!(bounds.into_boxed_slice())))
}

fn array(s: &mut ParserContext) -> Result<()> {
    token(s, TokenKind::Open(Delim::Bracket))?;
    token(s, TokenKind::Close(Delim::Bracket))?;
    Ok(())
}

fn arrow(s: &mut ParserContext) -> Result<CallableKind> {
    if token(s, TokenKind::RArrow).is_ok() {
        Ok(CallableKind::Function)
    } else if token(s, TokenKind::FatArrow).is_ok() {
        Ok(CallableKind::Operation)
    } else {
        Err(Error::new(ErrorKind::Rule(
            "arrow type",
            s.peek().kind,
            s.peek().span,
        )))
    }
}

/// the base type of a type, which can be a hole, a type parameter, a path, or a parenthesized type
/// (or a tuple)
/// This parses the part before the arrow or array in a type, if an arrow or array is present.
fn base(s: &mut ParserContext) -> Result<Ty> {
    throw_away_doc(s);
    let lo = s.peek().span.lo;
    let kind = if token(s, TokenKind::Keyword(Keyword::Underscore)).is_ok() {
        Ok(TyKind::Hole)
    } else if let Some(name) = opt(s, param)? {
        Ok(TyKind::Param(name))
    } else if let Some(path) = opt(s, |s| recovering_path(s, WordKinds::PathTy))? {
        Ok(TyKind::Path(path))
    } else if token(s, TokenKind::Open(Delim::Paren)).is_ok() {
        let (tys, final_sep) = seq(s, ty)?;
        token(s, TokenKind::Close(Delim::Paren))?;
        Ok(final_sep.reify(tys, |t| TyKind::Paren(Box::new(t)), TyKind::Tuple))
    } else {
        Err(Error::new(ErrorKind::Rule(
            "type",
            s.peek().kind,
            s.peek().span,
        )))
    }?;

    Ok(Ty {
        id: NodeId::default(),
        span: s.span(lo),
        kind: Box::new(kind),
    })
}

pub(super) fn functor_expr(s: &mut ParserContext) -> Result<FunctorExpr> {
    // Intersection binds tighter than union.
    functor_op(s, ClosedBinOp::Plus, SetOp::Union, |s| {
        functor_op(s, ClosedBinOp::Star, SetOp::Intersect, functor_base)
    })
}

fn functor_base(s: &mut ParserContext) -> Result<FunctorExpr> {
    let lo = s.peek().span.lo;
    let kind = if token(s, TokenKind::Open(Delim::Paren)).is_ok() {
        let e = functor_expr(s)?;
        token(s, TokenKind::Close(Delim::Paren))?;
        Ok(FunctorExprKind::Paren(Box::new(e)))
    } else if token(s, TokenKind::Keyword(Keyword::Adj)).is_ok() {
        Ok(FunctorExprKind::Lit(Functor::Adj))
    } else if token(s, TokenKind::Keyword(Keyword::Ctl)).is_ok() {
        Ok(FunctorExprKind::Lit(Functor::Ctl))
    } else {
        Err(Error::new(ErrorKind::Rule(
            "functor literal",
            s.peek().kind,
            s.peek().span,
        )))
    }?;

    Ok(FunctorExpr {
        id: NodeId::default(),
        span: s.span(lo),
        kind: Box::new(kind),
    })
}

fn functor_op(
    s: &mut ParserContext,
    bin_op: ClosedBinOp,
    set_op: SetOp,
    mut p: impl Parser<FunctorExpr>,
) -> Result<FunctorExpr> {
    let lo = s.peek().span.lo;
    let mut lhs = p(s)?;

    while token(s, TokenKind::ClosedBinOp(bin_op)).is_ok() {
        let rhs = p(s)?;
        lhs = FunctorExpr {
            id: NodeId::default(),
            span: s.span(lo),
            kind: Box::new(FunctorExprKind::BinOp(set_op, Box::new(lhs), Box::new(rhs))),
        };
    }

    Ok(lhs)
}<|MERGE_RESOLUTION|>--- conflicted
+++ resolved
@@ -14,11 +14,7 @@
     completion::WordKinds,
     item::throw_away_doc,
     lex::{ClosedBinOp, Delim, TokenKind},
-<<<<<<< HEAD
-    prim::ident,
-=======
-    prim::recovering_path,
->>>>>>> e4df79d4
+    prim::recovering_path, prim::ident,
     ErrorKind,
 };
 use qsc_ast::ast::{
