--- conflicted
+++ resolved
@@ -2268,13 +2268,15 @@
 }
 
 #[test]
-<<<<<<< HEAD
 fn allow_class_bound_on_type_param() {
     check(
         parse,
         "operation Foo<'T: Eq + Ord, 'E: Eq>() : Unit {}",
         &expect![[r#""#]],
-=======
+    );
+}
+
+#[test]
 fn callable_decl_no_return_type_or_body_recovery() {
     check(
         parse,
@@ -2383,6 +2385,5 @@
                     ),
                 ),
             ]"#]],
->>>>>>> 424ea6d7
     );
 }