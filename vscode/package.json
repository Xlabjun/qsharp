{
  "name": "qsharp-lang-vscode-dev",
  "displayName": "[DEV BUILD] Azure Quantum Development Kit (QDK)",
  "description": "Q# Language Support",
  "version": "0.0.0",
  "publisher": "quantum",
  "icon": "resources/qdk.png",
  "galleryBanner": {
    "color": "#252526",
    "theme": "dark"
  },
  "type": "commonjs",
  "engines": {
    "vscode": "^1.77.0"
  },
  "categories": [
    "Programming Languages",
    "Notebooks"
  ],
  "browser": "./out/extension.js",
  "virtualWorkspaces": true,
  "activationEvents": [
    "onNotebook:jupyter-notebook",
    "onDebug",
    "onDebugResolve:qsharp",
    "onDebugDynamicConfigurations:qsharp",
    "onFileSystem:qsharp-vfs",
    "onWebviewPanel:qsharp-webview"
  ],
  "contributes": {
    "walkthroughs": [
      {
        "id": "qsharp-vscode.welcome",
        "title": "The Azure Quantum Development Kit",
        "description": "Getting started with the Azure Quantum Development Kit in VS Code",
        "steps": [
          {
            "id": "qsharp-vscode.welcome.editor",
            "title": "Welcome to the Azure Quantum Development Kit",
            "description": "The Azure Quantum Development Kit (QDK) is an open-source SDK that you can use to write quantum programs and execute them on quantum hardware. This walkthrough will show you how to get started with the Azure Quantum Development Kit in VS Code.\n\nThe QDK gives you rich editor support for writing quantum programs in the Q# language, such as error checking, signature help, completion lists, safely renaming identifiers, and much more.",
            "media": {
              "image": "resources/intellisense.png",
              "altText": "Intellisense"
            }
          },
          {
            "id": "qsharp-vscode.welcome.debug",
            "title": "Debug Q# code",
            "description": "With your Q# code open in the editor, use the F5 shortcut or the top right icons in the code edtior to run or debug the code.",
            "media": {
              "image": "resources/debug.png",
              "altText": "Debug"
            }
          },
          {
            "id": "qsharp-vscode.welcome.simulator",
            "title": "Run quantum simulations",
            "description": "You can run quantum simulations directly in VS Code and see the program output in the integrated terminal.",
            "media": {
              "image": "resources/console.png",
              "altText": "Console"
            }
          },
          {
            "id": "qsharp-vscode.welcome.submit",
            "title": "Run on Azure Quantum",
            "description": "If you have an Azure subscription, you can connect to your Azure Quantum workspace and submit your Q# program directly to quantum hardware",
            "media": {
              "image": "resources/submit.png",
              "altText": "Submit to Azure"
            }
          },
          {
            "id": "qsharp-vscode.welcome.starters",
            "title": "Starting points",
            "description": "Expore Q# safely by opening files in the [Q# playground](command:qsharp-vscode.openPlayground), or work in Python by [creating a Jupyter Notebook](command:qsharp-vscode.createNotebook) from a template",
            "media": {
              "image": "resources/notebook.png",
              "altText": "Jupyter Notebooks"
            }
          }
        ]
      }
    ],
    "webOpener": {
      "scheme": "qsharp-vfs",
      "runCommands": [
        {
          "command": "qsharp-vscode.webOpener",
          "args": [
            "$url"
          ]
        }
      ]
    },
    "configuration": {
      "title": "Q#",
      "properties": {
        "Q#.targetProfile": {
          "type": "string",
          "default": "unrestricted",
          "enum": [
            "unrestricted",
            "base"
          ],
          "enumDescriptions": [
            "The set of all capabilities required to run any Q# program.",
            "The minimal set of capabilities required to run a quantum program. This option maps to the Base Profile as defined by the QIR specification."
          ],
          "description": "Setting the target profile allows the Q# extension to generate programs that are compatible with a specific target. The target is the hardware or simulator which will be used to run the Q# program. The target profile is a description of a target's capabilities."
        },
        "Q#.enableFormatting": {
          "type": "boolean",
          "default": "true",
          "description": "Enables the Q# formatter."
        },
        "Q#.showCircuitCodeLens": {
          "type": "boolean",
          "default": true,
          "description": "Enables the Circuit code lens to synthesize circuit diagrams for Q# programs and operations."
        }
      }
    },
    "menus": {
      "editor/title/run": [
        {
          "command": "qsharp-vscode.runEditorContents",
          "when": "resourceLangId == qsharp",
          "group": "navigation@1"
        },
        {
          "command": "qsharp-vscode.debugEditorContents",
          "when": "resourceLangId == qsharp",
          "group": "navigation@2"
        }
      ],
      "commandPalette": [
        {
          "command": "qsharp-vscode.debugEditorContents",
          "when": "resourceLangId == qsharp"
        },
        {
          "command": "qsharp-vscode.runEditorContents",
          "when": "resourceLangId == qsharp"
        },
        {
          "command": "qsharp-vscode.runEditorContentsWithCircuit",
          "when": "resourceLangId == qsharp"
        },
        {
          "command": "qsharp-vscode.targetSubmit",
          "when": "qsharp-vscode.treeItemSupportsQir"
        },
        {
          "command": "qsharp-vscode.workspacesRemove",
          "when": "qsharp-vscode.treeItemIsWorkspace"
        },
        {
          "command": "qsharp-vscode.workspacePythonCode",
          "when": "qsharp-vscode.treeItemIsWorkspace"
        },
        {
          "command": "qsharp-vscode.workspaceOpenPortal",
          "when": "qsharp-vscode.treeItemIsWorkspace"
        },
        {
          "command": "qsharp-vscode.downloadResults",
          "when": "qsharp-vscode.treeItemSupportsDownload"
        },
        {
          "command": "qsharp-vscode.getQir",
          "when": "resourceLangId == qsharp"
        },
        {
          "command": "qsharp-vscode.showHistogram",
          "when": "resourceLangId == qsharp"
        },
        {
          "command": "qsharp-vscode.showRe",
          "when": "resourceLangId == qsharp"
        },
        {
          "command": "qsharp-vscode.showHelp",
          "when": "resourceLangId == qsharp"
        },
        {
<<<<<<< HEAD
          "command": "qsharp-vscode.showBloch",
=======
          "command": "qsharp-vscode.showCircuit",
>>>>>>> ddcb0ba1
          "when": "resourceLangId == qsharp"
        },
        {
          "command": "qsharp-vscode.setTargetProfile",
          "when": "resourceLangId == qsharp"
        },
        {
          "command": "qsharp-vscode.webOpener",
          "when": "false"
        }
      ],
      "view/title": [
        {
          "command": "qsharp-vscode.workspacesRefresh",
          "when": "view == quantum-workspaces",
          "group": "navigation"
        },
        {
          "command": "qsharp-vscode.workspacesAdd",
          "when": "view == quantum-workspaces",
          "group": "navigation"
        }
      ],
      "view/item/context": [
        {
          "command": "qsharp-vscode.workspaceOpenPortal",
          "group": "inline",
          "when": "view == quantum-workspaces && viewItem == workspace"
        },
        {
          "command": "qsharp-vscode.workspacesRemove",
          "when": "view == quantum-workspaces && viewItem == workspace"
        },
        {
          "command": "qsharp-vscode.targetSubmit",
          "group": "inline",
          "when": "view == quantum-workspaces && viewItem == qir-target"
        },
        {
          "command": "qsharp-vscode.downloadResults",
          "group": "inline",
          "when": "view == quantum-workspaces && viewItem == result-download"
        },
        {
          "command": "qsharp-vscode.workspacePythonCode",
          "when": "view == quantum-workspaces && viewItem == workspace"
        }
      ],
      "explorer/context": [
        {
          "command": "qsharp-vscode.createProject",
          "when": "explorerResourceIsFolder"
        }
      ]
    },
    "views": {
      "explorer": [
        {
          "id": "quantum-workspaces",
          "name": "Quantum Workspaces"
        }
      ]
    },
    "viewsWelcome": [
      {
        "view": "quantum-workspaces",
        "contents": "Connect to Azure Quantum\n[Add an existing workspace](command:qsharp-vscode.workspacesAdd)\nNote: For the first workspace added there may be several consent prompts to grant VS Code access.\nFor more information about the QDK and Azure Quantum, visit [https://aka.ms/AQ/Documentation](https://aka.ms/AQ/Documentation)."
      }
    ],
    "commands": [
      {
        "command": "qsharp-vscode.createProject",
        "title": "Create Q# project",
        "category": "Q#"
      },
      {
        "command": "qsharp-vscode.webOpener",
        "title": "Internal web opener",
        "category": "Q#"
      },
      {
        "command": "qsharp-vscode.debugEditorContents",
        "title": "Debug Q# file",
        "category": "Debug",
        "enablement": "!inDebugMode",
        "icon": "$(debug-alt)"
      },
      {
        "command": "qsharp-vscode.runEditorContents",
        "title": "Run Q# File",
        "category": "Debug",
        "enablement": "!inDebugMode",
        "icon": "$(play)"
      },
      {
        "command": "qsharp-vscode.runEditorContentsWithCircuit",
        "title": "Run file and show circuit diagram",
        "category": "Q#"
      },
      {
        "command": "qsharp-vscode.showHistogram",
        "title": "Run file and show histogram",
        "category": "Q#"
      },
      {
        "command": "qsharp-vscode.showRe",
        "title": "Calculate Resource Estimates",
        "category": "Q#"
      },
      {
        "command": "qsharp-vscode.showHelp",
        "title": "Help",
        "category": "Q#"
      },
      {
<<<<<<< HEAD
        "command": "qsharp-vscode.showBloch",
        "title": "Bloch sphere",
=======
        "command": "qsharp-vscode.showCircuit",
        "title": "Show circuit",
>>>>>>> ddcb0ba1
        "category": "Q#"
      },
      {
        "command": "qsharp-vscode.workspacesRefresh",
        "category": "Q#",
        "title": "Refresh Azure Quantum workspaces",
        "icon": "$(refresh)"
      },
      {
        "command": "qsharp-vscode.workspacesAdd",
        "category": "Q#",
        "title": "Connect to an Azure Quantum workspace",
        "icon": "$(add)"
      },
      {
        "command": "qsharp-vscode.workspacesRemove",
        "category": "Q#",
        "title": "Remove workspace connection",
        "icon": "$(remove)"
      },
      {
        "command": "qsharp-vscode.workspacePythonCode",
        "category": "Q#",
        "title": "Copy Python code to connect to workspace"
      },
      {
        "command": "qsharp-vscode.workspaceOpenPortal",
        "category": "Q#",
        "title": "Open the workspace in the Azure portal",
        "icon": "$(link-external)"
      },
      {
        "command": "qsharp-vscode.targetSubmit",
        "category": "Q#",
        "title": "Submit current Q# program",
        "icon": "$(run)"
      },
      {
        "command": "qsharp-vscode.getQir",
        "category": "Q#",
        "title": "Get QIR for current Q# program"
      },
      {
        "command": "qsharp-vscode.downloadResults",
        "category": "Q#",
        "title": "Download Azure Quantum job results",
        "icon": "$(cloud-download)"
      },
      {
        "command": "qsharp-vscode.setTargetProfile",
        "category": "Q#",
        "title": "Set the Azure Quantum QIR target profile"
      },
      {
        "command": "qsharp-vscode.createNotebook",
        "category": "Q#",
        "title": "Create an Azure Quantum notebook"
      },
      {
        "command": "qsharp-vscode.openPlayground",
        "category": "Q#",
        "title": "Open Q# playground"
      }
    ],
    "breakpoints": [
      {
        "language": "qsharp"
      }
    ],
    "languages": [
      {
        "id": "qsharp",
        "aliases": [
          "Q#",
          "qsharp"
        ],
        "extensions": [
          ".qs"
        ],
        "configuration": "./language-configuration.json"
      }
    ],
    "grammars": [
      {
        "language": "qsharp",
        "scopeName": "source.qsharp",
        "path": "./syntaxes/qsharp.tmLanguage.json"
      }
    ],
    "jsonValidation": [
      {
        "fileMatch": "qsharp.json",
        "url": "./qsharp.schema.json"
      }
    ],
    "debuggers": [
      {
        "type": "qsharp",
        "languages": [
          "qsharp"
        ],
        "label": "Q# Debug",
        "configurationAttributes": {
          "launch": {
            "properties": {
              "program": {
                "type": "string",
                "description": "Absolute path to a text file.",
                "default": "${file}"
              },
              "stopOnEntry": {
                "type": "boolean",
                "description": "Automatically stop after launch.",
                "default": false
              },
              "entry": {
                "type": "string",
                "description": "Entry expression.",
                "default": ""
              },
              "shots": {
                "type": "number",
                "description": "Number of shots to execute.",
                "default": 1
              },
              "trace": {
                "type": "boolean",
                "description": "Enable logging of the Debug Adapter Protocol.",
                "default": false
              },
              "showCircuit": {
                "type": "boolean",
                "description": "Display the quantum circuit diagram while running.",
                "default": false
              }
            }
          }
        }
      }
    ],
    "configurationDefaults": {
      "[qsharp]": {
        "debug.saveBeforeStart": "none"
      }
    }
  },
  "scripts": {
    "build": "npm run tsc:check && node build.mjs",
    "build:watch": "node build.mjs --watch",
    "start": "npm exec --no -- @vscode/test-web --extensionDevelopmentPath . ../samples",
    "test": "node ./test/runTests.mjs",
    "pretest": "npm exec --no playwright install chromium && node ./test/buildTests.mjs",
    "tsc:check": "node ../node_modules/typescript/bin/tsc -p ./tsconfig.json"
  },
  "repository": {
    "type": "git",
    "url": "https://github.com/microsoft/qsharp.git"
  },
  "license": "SEE LICENSE IN LICENSE.txt",
  "aiKey": "0c6ae279ed8443289764825290e4f9e2-1a736e7c-1324-4338-be46-fc2a58ae4d14-7255"
}<|MERGE_RESOLUTION|>--- conflicted
+++ resolved
@@ -184,11 +184,11 @@
           "when": "resourceLangId == qsharp"
         },
         {
-<<<<<<< HEAD
           "command": "qsharp-vscode.showBloch",
-=======
+          "when": "resourceLangId == qsharp"
+        },
+        {
           "command": "qsharp-vscode.showCircuit",
->>>>>>> ddcb0ba1
           "when": "resourceLangId == qsharp"
         },
         {
@@ -304,13 +304,13 @@
         "category": "Q#"
       },
       {
-<<<<<<< HEAD
         "command": "qsharp-vscode.showBloch",
         "title": "Bloch sphere",
-=======
+        "category": "Q#"
+      },
+      {
         "command": "qsharp-vscode.showCircuit",
         "title": "Show circuit",
->>>>>>> ddcb0ba1
         "category": "Q#"
       },
       {
